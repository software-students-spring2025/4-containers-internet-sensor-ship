--- conflicted
+++ resolved
@@ -22,11 +22,7 @@
           working-directory: ./machine-learning-client
       - name: Test with pytest
         run: |
-<<<<<<< HEAD
-=======
           export MONGODB_URI="NONE"
           export MONGODB_DBNAME="NONE"
-          pipenv --venv
->>>>>>> bb6af22c
           pipenv run python -m pytest
     