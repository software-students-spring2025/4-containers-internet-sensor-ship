[[source]]
url = "https://pypi.org/simple"
verify_ssl = true
name = "pypi"

[packages]
pylint = "*"
black = "*"
flask = "*"

[dev-packages]
pytest = "*"
pytest-flask = "*"
<<<<<<< HEAD
=======
pylint = "*"
black = "*"
>>>>>>> 029eff4f

[requires]
python_version = "3.10"<|MERGE_RESOLUTION|>--- conflicted
+++ resolved
@@ -11,11 +11,8 @@
 [dev-packages]
 pytest = "*"
 pytest-flask = "*"
-<<<<<<< HEAD
-=======
 pylint = "*"
 black = "*"
->>>>>>> 029eff4f
 
 [requires]
 python_version = "3.10"