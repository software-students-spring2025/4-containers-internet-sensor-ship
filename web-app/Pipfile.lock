--- conflicted
+++ resolved
@@ -1,11 +1,7 @@
 {
     "_meta": {
         "hash": {
-<<<<<<< HEAD
-            "sha256": "af6facc84140cd93df978650b5368465522f36d4d60b0f1d7960daa2286f9b9c"
-=======
             "sha256": "1b394346669405e263aedbf1ed3180fee961faa4ae1096ff74d6881aa6e25259"
->>>>>>> 029eff4f
         },
         "pipfile-spec": 6,
         "requires": {
@@ -258,8 +254,6 @@
         }
     },
     "develop": {
-<<<<<<< HEAD
-=======
         "astroid": {
             "hashes": [
                 "sha256:622cc8e3048684aa42c820d9d218978021c3c3d174fb03a9f0d615921744f550",
@@ -297,7 +291,6 @@
             "markers": "python_version >= '3.9'",
             "version": "==25.1.0"
         },
->>>>>>> 029eff4f
         "blinker": {
             "hashes": [
                 "sha256:b4ce2265a7abece45e7cc896e98dbebe6cead56bcf805a3d23136d145f5445bf",
@@ -314,8 +307,6 @@
             "markers": "python_version >= '3.7'",
             "version": "==8.1.8"
         },
-<<<<<<< HEAD
-=======
         "dill": {
             "hashes": [
                 "sha256:468dff3b89520b474c0397703366b7b95eebe6303f108adf9b19da1f702be87a",
@@ -324,7 +315,6 @@
             "markers": "python_version >= '3.8'",
             "version": "==0.3.9"
         },
->>>>>>> 029eff4f
         "flask": {
             "hashes": [
                 "sha256:5f873c5184c897c8d9d1b05df1e3d01b14910ce69607a117bd3277098a5836ac",
@@ -341,8 +331,6 @@
             "markers": "python_version >= '3.8'",
             "version": "==2.1.0"
         },
-<<<<<<< HEAD
-=======
         "isort": {
             "hashes": [
                 "sha256:1cb5df28dfbc742e490c5e41bad6da41b805b0a8be7bc93cd0fb2a8a890ac450",
@@ -351,7 +339,6 @@
             "markers": "python_full_version >= '3.9.0'",
             "version": "==6.0.1"
         },
->>>>>>> 029eff4f
         "itsdangerous": {
             "hashes": [
                 "sha256:c6242fc49e35958c8b15141343aa660db5fc54d4f13a1db01a3f5891b98700ef",
@@ -435,8 +422,6 @@
             "markers": "python_version >= '3.9'",
             "version": "==3.0.2"
         },
-<<<<<<< HEAD
-=======
         "mccabe": {
             "hashes": [
                 "sha256:348e0240c33b60bbdf4e523192ef919f28cb2c3d7d5c7794f74009290f236325",
@@ -453,7 +438,6 @@
             "markers": "python_version >= '3.5'",
             "version": "==1.0.0"
         },
->>>>>>> 029eff4f
         "packaging": {
             "hashes": [
                 "sha256:09abb1bccd265c01f4a3aa3f7a7db064b36514d2cba19a2f694fe6150451a759",
@@ -462,8 +446,6 @@
             "markers": "python_version >= '3.8'",
             "version": "==24.2"
         },
-<<<<<<< HEAD
-=======
         "pathspec": {
             "hashes": [
                 "sha256:a0d503e138a4c123b27490a4f7beda6a01c6f288df0e4a8b79c7eb0dc7b4cc08",
@@ -480,7 +462,6 @@
             "markers": "python_version >= '3.9'",
             "version": "==4.3.7"
         },
->>>>>>> 029eff4f
         "pluggy": {
             "hashes": [
                 "sha256:2cffa88e94fdc978c4c574f15f9e59b7f4201d439195c3715ca9e2486f1d0cf1",
@@ -489,8 +470,6 @@
             "markers": "python_version >= '3.8'",
             "version": "==1.5.0"
         },
-<<<<<<< HEAD
-=======
         "pylint": {
             "hashes": [
                 "sha256:8b7c2d3e86ae3f94fb27703d521dd0b9b6b378775991f504d7c3a6275aa0a6a6",
@@ -500,7 +479,6 @@
             "markers": "python_full_version >= '3.9.0'",
             "version": "==3.3.6"
         },
->>>>>>> 029eff4f
         "pytest": {
             "hashes": [
                 "sha256:c69214aa47deac29fad6c2a4f590b9c4a9fdb16a403176fe154b79c0b4d4d820",
@@ -519,8 +497,6 @@
             "markers": "python_version >= '3.7'",
             "version": "==1.3.0"
         },
-<<<<<<< HEAD
-=======
         "tomlkit": {
             "hashes": [
                 "sha256:7a974427f6e119197f670fbbbeae7bef749a6c14e793db934baefc1b5f03efde",
@@ -529,7 +505,6 @@
             "markers": "python_version >= '3.8'",
             "version": "==0.13.2"
         },
->>>>>>> 029eff4f
         "werkzeug": {
             "hashes": [
                 "sha256:54b78bf3716d19a65be4fceccc0d1d7b89e608834989dfae50ea87564639213e",
